--- conflicted
+++ resolved
@@ -64,8 +64,8 @@
       }
 
       if (path.size() == 1) {
-<<<<<<< HEAD
-        std::optional<Reference> variableRef = lookupVariable(path.front().getValue());
+        std::optional<Reference> variableRef = lookupVariable(
+            path.front().cast<mlir::FlatSymbolRefAttr>().getValue());
         if (!variableRef) {
           emitIdentifierError(IdentifierError::IdentifierType::VARIABLE, path.front().getValue(), 
                               getVariablesSymbolTable().getVariables(true), 
@@ -75,24 +75,13 @@
 
         mlir::Value rhs = (*values)[i].get(valuesLoc);
         variableRef->set(statementLoc, subscripts, rhs);
-=======
-        Reference variableRef = lookupVariable(
-            path.front().cast<mlir::FlatSymbolRefAttr>().getValue());
-
-        mlir::Value rhs = values[i].get(valuesLoc);
-        variableRef.set(statementLoc, subscripts, rhs);
->>>>>>> 604cafa6
       } else {
         builder().create<VariableComponentSetOp>(
             statementLoc,
             builder().getArrayAttr(path),
             subscripts,
-<<<<<<< HEAD
+            builder().getI64ArrayAttr(subscriptsAmounts),
             (*values)[i].get(valuesLoc));
-=======
-            builder().getI64ArrayAttr(subscriptsAmounts),
-            values[i].get(valuesLoc));
->>>>>>> 604cafa6
       }
     }
 
