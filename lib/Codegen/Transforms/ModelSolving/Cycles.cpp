--- conflicted
+++ resolved
@@ -22,15 +22,8 @@
     toBeProcessed.push_back(equation.get());
   }
 
-<<<<<<< HEAD
-
   std::vector<std::unique_ptr<MatchedEquation>> newEquations;
   std::vector<std::unique_ptr<MatchedEquation>> unsolvedEquations;
-=======
-  Equations<MatchedEquation> solution;
-  llvm::SmallVector<std::unique_ptr<MatchedEquation>> newEquations;
-  llvm::SmallVector<std::unique_ptr<MatchedEquation>> unsolvedEquations;
->>>>>>> 7285dfda
 
   do {
     // Get all the cycles within the system of equations
