--- conflicted
+++ resolved
@@ -1,20 +1,10 @@
-<<<<<<< HEAD
 set(SHARED_SOURCES
 		BuiltInFunctions.cpp
+		IdaFunctions.cpp
 		Math.cpp
 		MemoryManagement.cpp
 		Profiling.cpp
 		UtilityFunctions.cpp)
-=======
-set(SOURCES
-		src/BuiltInFunctions.cpp
-		src/IdaFunctions.cpp
-		src/MemoryManagement.cpp
-		src/OldRuntime.cpp
-		src/Profiling.cpp
-		src/Runtime.cpp
-		src/UtilityFunctions.cpp)
->>>>>>> 43ddc6c2
 
 set(STATIC_SOURCES
 		${SHARED_SOURCES}
@@ -31,25 +21,29 @@
 # more sense to just provide one single executable rather than the both the executable and
 # the shared runtime library.
 
-<<<<<<< HEAD
 add_custom_target(marco-runtime)
+
+# Libraries to be linked
+set(LIBS
+		PRIVATE sundials)
 
 # Declare the shared library
 marco_add_library(runtimeShared
 		SHARED
 		PARTIAL_SOURCES_INTENDED
-		${SHARED_SOURCES})
+		${SHARED_SOURCES}
+
+		LINK_LIBS
+		${LIBS})
 
 add_dependencies(marco-runtime marco::runtimeShared)
 
 # Declare the static library
 marco_add_library(runtime
 		STATIC
-		${STATIC_SOURCES})
+		${STATIC_SOURCES}
+
+		LINK_LIBS
+		${LIBS})
 
 add_dependencies(marco-runtime marco::runtime)
-=======
-target_link_libraries(runtime PUBLIC sundials)
-
-add_subdirectory(test)
->>>>>>> 43ddc6c2
